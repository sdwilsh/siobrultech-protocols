import asyncio
import logging
<<<<<<< HEAD
from datetime import timedelta
from enum import Enum
from typing import Optional, TypeVar
=======
from typing import Any, Optional
>>>>>>> eea55fcd

from .const import CMD_DELAY_NEXT_PACKET
from .packets import (
    BIN32_ABS,
    BIN32_NET,
    BIN48_ABS,
    BIN48_NET,
    BIN48_NET_TIME,
    MalformedPacketException,
    Packet,
)

LOG = logging.getLogger(__name__)

PACKET_HEADER = bytes.fromhex("feff")
API_RESPONSE_WAIT_TIME = timedelta(seconds=3)  # Time to wait for an API response
PACKET_DELAY_CLEAR_TIME = timedelta(
    seconds=3
)  # Time to wait after a packet delay request so that GEM can finish sending any pending packets


T = TypeVar("T")
R = TypeVar("R")


class PacketProtocol(asyncio.Protocol):
    """Protocol implementation for processing a stream of data packets from a GreenEye Monitor."""

    def __init__(
        self,
        queue: asyncio.Queue,
    ):
        """
        Create a new protocol instance.

        Whenever a data packet is received fromthe remote GEM, a `Packet` instance will be enqueued to `queue`.
        """
        self._buffer = bytearray()
        self._queue = queue
        self._transport: Optional[asyncio.BaseTransport] = None

    def connection_made(self, transport: asyncio.BaseTransport) -> None:
        self._transport = transport

    def connection_lost(self, exc: Optional[Any]) -> None:
        if exc is not None:
            LOG.warning("Connection lost: {}".format(exc))
        else:
            LOG.info("Connection closed")
        self._transport = None

    def data_received(self, data: bytes) -> None:
        LOG.debug("Received {} bytes".format(len(data)))
        self._buffer.extend(data)
        try:
            packet = self._get_packet()
            while packet is not None:
                self._queue.put_nowait(packet)
                packet = self._get_packet()
        except Exception as e:
            LOG.exception("Exception while attempting to parse a packet.", e)

    def _get_packet(self) -> Optional[Packet]:
        """
        Returns a full packet if available.
        """
        while len(self._buffer) > 0:

            def skip_malformed_packet(msg, *args, **kwargs):
                LOG.debug(
                    "Skipping malformed packet due to " + msg + ". Buffer contents: %s",
                    *args,
                    self._buffer,
                )
                del self._buffer[0 : len(PACKET_HEADER)]

            header_index = self._buffer.find(PACKET_HEADER)
            if header_index == -1:
                LOG.debug("No header found. Discarding junk data: %s", self._buffer)
                self._buffer.clear()
                continue
            del self._buffer[0:header_index]

            if len(self._buffer) < len(PACKET_HEADER) + 1:
                # Not enough length yet
                LOG.debug(
                    "Not enough data in buffer yet ({} bytes): {}".format(
                        len(self._buffer), self._buffer
                    )
                )
                return None

            format_code = self._buffer[len(PACKET_HEADER)]
            if format_code == 8:
                packet_format = BIN32_ABS
            elif format_code == 7:
                packet_format = BIN32_NET
            elif format_code == 6:
                packet_format = BIN48_ABS
            elif format_code == 5:
                packet_format = BIN48_NET
            else:
                skip_malformed_packet("unknown format code 0x%x", format_code)
                continue

            if len(self._buffer) < packet_format.size:
                # Not enough length yet
                LOG.debug(
                    "Not enough data in buffer yet ({} bytes)".format(len(self._buffer))
                )
                return None

            try:
                result = None
                try:
                    result = packet_format.parse(self._buffer)
                except MalformedPacketException:
                    if packet_format != BIN48_NET:
                        raise

                if result is None:
                    if len(self._buffer) < BIN48_NET_TIME.size:
                        # Not enough length yet
                        LOG.debug(
                            "Not enough data in buffer yet ({} bytes)".format(
                                len(self._buffer)
                            )
                        )
                        return None

                    result = BIN48_NET_TIME.parse(self._buffer)

                LOG.debug("Parsed one {} packet.".format(result.packet_format.name))
                del self._buffer[0 : result.packet_format.size]
                return result
            except MalformedPacketException as e:
                skip_malformed_packet(e.args[0])

        self._ensure_transport()

    def _ensure_transport(self) -> asyncio.BaseTransport:
        if not self._transport:
            raise EOFError

        return self._transport


class ProtocolState(Enum):
    RECEIVING_PACKETS = 1  # Receiving packets from the GEM
    SENT_PACKET_DELAY_REQUEST = 2  #  Sent the packet delay request prior to an API request, waiting for any in-flight packets
    SENT_API_REQUEST = 3  # Sent an API request, waiting for a response
    RECEIVED_API_RESPONSE = 4  # Received an API response, waiting for end call


class ProtocolStateException(Exception):
    pass


class BidirectionalProtocol(PacketProtocol):
    """Protocol implementation for bi-directional communication with a GreenEye Monitor."""

    def __init__(self, queue: asyncio.Queue):
        super().__init__(queue)
        self._state = ProtocolState.RECEIVING_PACKETS
        self._api_buffer = bytearray()

    def data_received(self, data: bytes):
        if self._state == ProtocolState.SENT_API_REQUEST:
            self._api_buffer.extend(data)
        else:
            super().data_received(data)

    def begin_api_request(self) -> timedelta:
        """
        Begin the process of sending an API request.

        Calls WriteTransport.write on the associated transport with bytes that need to be sent.

        Returns a timedelta. Callers must wait for that amount of time, then call send_api_request with the actual request.
        """
        self._expect_state(ProtocolState.RECEIVING_PACKETS)

        LOG.debug("Starting API request. Requesting packet delay...")
        self._ensure_write_transport().write(
            CMD_DELAY_NEXT_PACKET.encode()
        )  # Delay packets for 15 seconds
        self._state = ProtocolState.SENT_PACKET_DELAY_REQUEST

        return PACKET_DELAY_CLEAR_TIME

    def send_api_request(self, request: str) -> timedelta:
        """
        Send the given API request, after having called begin_api_request.

        Calls WriteTransport.write on the associated transport with bytes that need to be sent.

        Returns a timedelta. Callers must wait for that amount of time, then call receive_api_response to receive the response.
        """
        self._expect_state(ProtocolState.SENT_PACKET_DELAY_REQUEST)

        LOG.debug(f"Sending API request '{request}'...")
        self._ensure_write_transport().write(request.encode())
        self._state = ProtocolState.SENT_API_REQUEST

        return API_RESPONSE_WAIT_TIME

    def receive_api_response(self) -> str:
        """
        Returns the bytes that were received in response to a call to send_api_request.

        Callers must call end_api_request after this call.
        """
        self._expect_state(ProtocolState.SENT_API_REQUEST)

        response = bytes(self._api_buffer).decode()
        LOG.debug(f"Received API response: '{response}'")
        self._state = ProtocolState.RECEIVED_API_RESPONSE

        return response

    def end_api_request(self):
        """
        Ends an API request. Every begin_api_request call must have a matching end_api_request call,
        even if an error occurred in between.
        """
        self._expect_state(ProtocolState.RECEIVED_API_RESPONSE)
        self._api_buffer.clear()
        LOG.debug(f"Ended API request")
        self._state = ProtocolState.RECEIVING_PACKETS

    def _ensure_write_transport(self) -> asyncio.WriteTransport:
        transport = self._ensure_transport()
        assert isinstance(transport, asyncio.WriteTransport)
        return transport

    def _expect_state(self, expected_state: ProtocolState):
        if self._state != expected_state:
            raise ProtocolStateException()<|MERGE_RESOLUTION|>--- conflicted
+++ resolved
@@ -1,12 +1,8 @@
 import asyncio
 import logging
-<<<<<<< HEAD
 from datetime import timedelta
 from enum import Enum
-from typing import Optional, TypeVar
-=======
-from typing import Any, Optional
->>>>>>> eea55fcd
+from typing import Any, Optional, TypeVar
 
 from .const import CMD_DELAY_NEXT_PACKET
 from .packets import (
