--- conflicted
+++ resolved
@@ -18,8 +18,6 @@
 class Sign(Enum):
     Signed = 1
     Unsigned = 2
-
-OrderFn = Callable[[bytes], int]
 
 
 class Field(ABC):
@@ -49,16 +47,10 @@
 
 
 class NumericField(Field):
-<<<<<<< HEAD
     def __init__(self, size: int, order: ByteOrder, signed: Sign):
         super().__init__(size=size)
-        self.order = order
-        self.signed = signed
-=======
-    def __init__(self, size: int, order_fn: OrderFn):
-        super().__init__(size=size)
-        self.order_fn: OrderFn = order_fn
->>>>>>> a21ae331
+        self.order: ByteOrder = order
+        self.signed: Sign = signed
 
     def read(self, buffer: bytes, offset: int) -> int:
         return _parse(buffer[offset : offset + self.size], self.order, self.signed)
@@ -74,13 +66,8 @@
 
 
 class FloatingPointField(Field):
-<<<<<<< HEAD
     def __init__(self, size: int, order: ByteOrder, signed: Sign, divisor: float):
-        self.raw_field = NumericField(size, order, signed)
-=======
-    def __init__(self, size: int, order_fn: OrderFn, divisor: float):
-        self.raw_field: NumericField = NumericField(size, order_fn)
->>>>>>> a21ae331
+        self.raw_field: NumericField = NumericField(size, order, signed)
         super().__init__(size=self.raw_field.size)
         self.divisor: float = divisor
 
@@ -117,12 +104,8 @@
         self,
         num_elems: int,
         size: int,
-<<<<<<< HEAD
         order: ByteOrder,
         signed: Sign,
-=======
-        order_fn: OrderFn,
->>>>>>> a21ae331
         divisor: float,
     ):
         super().__init__(
@@ -139,11 +122,7 @@
 class NumericArrayField(ArrayField):
     elem_field: NumericField
 
-<<<<<<< HEAD
     def __init__(self, num_elems: int, size: int, order: ByteOrder, signed: Sign):
-=======
-    def __init__(self, num_elems: int, size: int, order_fn: OrderFn):
->>>>>>> a21ae331
         super().__init__(
             num_elems=num_elems,
             elem_field=NumericField(size=size, order=order, signed=signed),
@@ -157,13 +136,9 @@
         return self.elem_field.max
 
 
-<<<<<<< HEAD
 def _parse(
     raw_octets: bytes, order: ByteOrder = ByteOrder.HiToLo, signed=Sign.Unsigned
 ) -> int:
-=======
-def hi_to_lo(raw_octets: bytes, signed: bool = False) -> int:
->>>>>>> a21ae331
     """Reads the given octets as a big-endian value. The function name comes
     from how such values are described in the packet format spec."""
     octets = list(raw_octets)
@@ -186,30 +161,4 @@
     result = 0
     for octet in octets:
         result = (result << 8) + octet
-<<<<<<< HEAD
-    return sign * result
-=======
-    return sign * result
-
-
-def lo_to_hi(raw_octets: bytes, signed: bool = False) -> int:
-    """Reads the given octets as a little-endian value. The function name comes
-    from how such values are described in the packet format spec."""
-    octets = bytearray(raw_octets)
-    octets.reverse()
-    return hi_to_lo(octets, signed)
-
-
-def hi_to_lo_signed(octets: bytes) -> int:
-    """Reads the given octets as a signed big-endian value. The function
-    name comes from how such values are described in the packet format
-    spec."""
-    return hi_to_lo(octets, True)
-
-
-def lo_to_hi_signed(octets: bytes) -> int:
-    """Reads the given octets as a signed little-endian value. The
-    function name comes from how such values are described in the
-    packet format spec."""
-    return lo_to_hi(octets, True)
->>>>>>> a21ae331
+    return sign * result